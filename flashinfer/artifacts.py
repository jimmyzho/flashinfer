"""
Copyright (c) 2025 by FlashInfer team.

Licensed under the Apache License, Version 2.0 (the "License");
you may not use this file except in compliance with the License.
You may obtain a copy of the License at

  http://www.apache.org/licenses/LICENSE-2.0

Unless required by applicable law or agreed to in writing, software
distributed under the License is distributed on an "AS IS" BASIS,
WITHOUT WARRANTIES OR CONDITIONS OF ANY KIND, either express or implied.
See the License for the specific language governing permissions and
limitations under the License.
"""

from dataclasses import dataclass
import logging
import os
import re
import time
from concurrent.futures import ThreadPoolExecutor, as_completed
from typing import Generator
import requests  # type: ignore[import-untyped]
import shutil

# Create logger for artifacts module to avoid circular import with jit.core
logger = logging.getLogger("flashinfer.artifacts")
logger.setLevel(os.getenv("FLASHINFER_LOGGING_LEVEL", "INFO").upper())
if not logger.handlers:
    logger.addHandler(logging.StreamHandler())

from .jit.cubin_loader import (
    FLASHINFER_CUBINS_REPOSITORY,
    safe_urljoin,
    FLASHINFER_CUBIN_DIR,
    download_file,
    verify_cubin,
)


from contextlib import contextmanager


@contextmanager
def temp_env_var(key: str, value: str):
    old_value = os.environ.get(key, None)
    os.environ[key] = value
    try:
        yield
    finally:
        if old_value is None:
            os.environ.pop(key, None)
        else:
            os.environ[key] = old_value


def get_available_cubin_files(
    source: str, retries: int = 3, delay: int = 5, timeout: int = 10
) -> tuple[str, ...]:
    for attempt in range(1, retries + 1):
        try:
            response = requests.get(source, timeout=timeout)
            response.raise_for_status()
            hrefs = re.findall(r'\<a href=".*\.cubin">', response.text)
            return tuple((h[9:-8] + ".cubin") for h in hrefs)

        except requests.exceptions.RequestException as e:
            logger.warning(
                f"Fetching available files {source}: attempt {attempt} failed: {e}"
            )

            if attempt < retries:
                logger.info(f"Retrying in {delay} seconds...")
                time.sleep(delay)

    # TODO: check if we really want to return an empty collection here instead of crashing.
    logger.error("Max retries reached. Fetch failed.")
    return tuple()


class ArtifactPath:
    TRTLLM_GEN_FMHA: str = "a72d85b019dc125b9f711300cb989430f762f5a6/fmha/trtllm-gen/"
    TRTLLM_GEN_BMM: str = (
<<<<<<< HEAD
        "a72d85b019dc125b9f711300cb989430f762f5a6/batched_gemm-145d1b1-9e1d49a/"
    )
    TRTLLM_GEN_GEMM: str = (
        "a72d85b019dc125b9f711300cb989430f762f5a6/gemm-145d1b1-f91dc9e/"
=======
        "56fea80cb22f8b2ef2a2c6a822a075fb20b36803/batched_gemm-074aec4-cc00b23"
    )
    TRTLLM_GEN_GEMM: str = (
        "1fddc48b7b48af33914d040051b3e2ee9ba4701e/gemm-145d1b1-9b113e3"
>>>>>>> 80bdea56
    )
    CUDNN_SDPA: str = "a72d85b019dc125b9f711300cb989430f762f5a6/fmha/cudnn/"
    DEEPGEMM: str = "a72d85b019dc125b9f711300cb989430f762f5a6/deep-gemm/"


@dataclass(frozen=True)
class MetaInfoHash:
    DEEPGEMM: str = "b4374f857c3066089c4ec6b5e79e785559fa2c05ce2623710b0b04bf86414a48"
    TRTLLM_GEN_FMHA: str = (
        "d26dbf837f40ff2dcd964094ab6e1b3f2424edda5979c313f5262655161fce98"
    )
    TRTLLM_GEN_BMM: str = (
<<<<<<< HEAD
        "8c5f97d582df0e4fd9f69ddeb3b72cc3a37915c6c20b4d0905fec69702310b63"
=======
        "4a8ceeb356fc5339021acf884061e97e49e01da5c75dbf0f7cf4932c37a70152"
>>>>>>> 80bdea56
    )
    TRTLLM_GEN_GEMM: str = (
<<<<<<< HEAD
        "941228df669b82c785e6b5c5d069caad99016ab155f96ff22bf8f090d925e4b5"
=======
        "bd5c3227bec4f8d7a7d3a27fd7628e010d99a5c42651d0a6b97e146803e63340"
>>>>>>> 80bdea56
    )


class CheckSumHash:
    TRTLLM_GEN_FMHA: str = (
        "b2d9d40db550ef85585e980bee651ac19d3e416f10b0c8bf9de0a7f9d0bee3d4"
    )
    TRTLLM_GEN_BMM: str = (
        "efb9379c924193f6d3cb792bafb12b0811cab8eaa12bf324c7c410636c7769cd"
    )
    DEEPGEMM: str = "1a2a166839042dbd2a57f48051c82cd1ad032815927c753db269a4ed10d0ffbf"
    TRTLLM_GEN_GEMM: str = (
        "e475e37989eed16418e0e858e2868ff07cb4b650cc48759cc23012f1afea310a"
    )
    map_checksums: dict[str, str] = {
        safe_urljoin(ArtifactPath.TRTLLM_GEN_FMHA, "checksums.txt"): TRTLLM_GEN_FMHA,
        safe_urljoin(ArtifactPath.TRTLLM_GEN_BMM, "checksums.txt"): TRTLLM_GEN_BMM,
        safe_urljoin(ArtifactPath.DEEPGEMM, "checksums.txt"): DEEPGEMM,
        safe_urljoin(ArtifactPath.TRTLLM_GEN_GEMM, "checksums.txt"): TRTLLM_GEN_GEMM,
    }


def get_checksums(subdirs):
    checksums = {}
    for subdir in subdirs:
        uri = safe_urljoin(
            FLASHINFER_CUBINS_REPOSITORY, safe_urljoin(subdir, "checksums.txt")
        )
        checksum_path = FLASHINFER_CUBIN_DIR / safe_urljoin(subdir, "checksums.txt")
        download_file(uri, checksum_path)
        with open(checksum_path, "r") as f:
            for line in f:
                sha256, filename = line.strip().split()

                # Distinguish between all meta info header files
                if ".h" in filename:
                    filename = safe_urljoin(subdir, filename)
                checksums[filename] = sha256
    return checksums


def get_subdir_file_list() -> Generator[tuple[str, str], None, None]:
    base = FLASHINFER_CUBINS_REPOSITORY

    cubin_dirs = [
        ArtifactPath.TRTLLM_GEN_FMHA,
        ArtifactPath.TRTLLM_GEN_BMM,
        ArtifactPath.TRTLLM_GEN_GEMM,
        ArtifactPath.DEEPGEMM,
    ]

    # Get checksums of all files
    checksums = get_checksums(cubin_dirs)

    # The meta info header files first.
    yield (
        safe_urljoin(ArtifactPath.TRTLLM_GEN_FMHA, "include/flashInferMetaInfo.h"),
        checksums[
            safe_urljoin(ArtifactPath.TRTLLM_GEN_FMHA, "include/flashInferMetaInfo.h")
        ],
    )
    yield (
        safe_urljoin(ArtifactPath.TRTLLM_GEN_GEMM, "include/flashinferMetaInfo.h"),
        checksums[
            safe_urljoin(ArtifactPath.TRTLLM_GEN_GEMM, "include/flashinferMetaInfo.h")
        ],
    )
    yield (
        safe_urljoin(ArtifactPath.TRTLLM_GEN_BMM, "include/flashinferMetaInfo.h"),
        checksums[
            safe_urljoin(ArtifactPath.TRTLLM_GEN_BMM, "include/flashinferMetaInfo.h")
        ],
    )

    # All the actual kernel cubin's.
    for cubin_dir in cubin_dirs:
        checksum_path = safe_urljoin(cubin_dir, "checksums.txt")
        yield (checksum_path, CheckSumHash.map_checksums[checksum_path])
        for name in get_available_cubin_files(safe_urljoin(base, cubin_dir)):
            yield (safe_urljoin(cubin_dir, name), checksums[name])


def download_artifacts() -> None:
    from tqdm.contrib.logging import tqdm_logging_redirect

    # use a shared session to make use of HTTP keep-alive and reuse of
    # HTTPS connections.
    session = requests.Session()
    cubin_files = list(get_subdir_file_list())
    num_threads = int(os.environ.get("FLASHINFER_CUBIN_DOWNLOAD_THREADS", "4"))
    with tqdm_logging_redirect(
        total=len(cubin_files), desc="Downloading cubins"
    ) as pbar:

        def update_pbar_cb(_) -> None:
            pbar.update(1)

        with ThreadPoolExecutor(num_threads) as pool:
            futures = []
            for name, _ in cubin_files:
                source = safe_urljoin(FLASHINFER_CUBINS_REPOSITORY, name)
                local_path = FLASHINFER_CUBIN_DIR / name
                # Ensure parent directory exists
                local_path.parent.mkdir(parents=True, exist_ok=True)
                fut = pool.submit(
                    download_file, source, str(local_path), session=session
                )
                fut.add_done_callback(update_pbar_cb)
                futures.append(fut)

            results = [fut.result() for fut in as_completed(futures)]

    all_success = all(results)
    if not all_success:
        raise RuntimeError("Failed to download cubins")

    # Check checksums of all downloaded cubins
    for name, checksum in cubin_files:
        local_path = FLASHINFER_CUBIN_DIR / name
        if not verify_cubin(str(local_path), checksum):
            raise RuntimeError("Failed to download cubins: checksum mismatch")


def get_artifacts_status() -> tuple[tuple[str, bool], ...]:
    """
    Check which cubins are already downloaded and return (num_downloaded, total).
    Does not download any cubins.
    """
    cubin_files = get_subdir_file_list()

    def _check_file_status(file_name: str) -> tuple[str, bool]:
        # get_cubin stores cubins in FLASHINFER_CUBIN_DIR with the same relative path
        # Remove any leading slashes from name
        local_path = os.path.join(FLASHINFER_CUBIN_DIR, file_name)
        exists = os.path.isfile(local_path)
        return (file_name, exists)

    return tuple(_check_file_status(file_name) for file_name, _ in cubin_files)


def clear_cubin():
    if os.path.exists(FLASHINFER_CUBIN_DIR):
        logger.info(f"Clearing cubin directory: {FLASHINFER_CUBIN_DIR}")
        shutil.rmtree(FLASHINFER_CUBIN_DIR)
    else:
        logger.info(f"Cubin directory does not exist: {FLASHINFER_CUBIN_DIR}")<|MERGE_RESOLUTION|>--- conflicted
+++ resolved
@@ -82,17 +82,10 @@
 class ArtifactPath:
     TRTLLM_GEN_FMHA: str = "a72d85b019dc125b9f711300cb989430f762f5a6/fmha/trtllm-gen/"
     TRTLLM_GEN_BMM: str = (
-<<<<<<< HEAD
-        "a72d85b019dc125b9f711300cb989430f762f5a6/batched_gemm-145d1b1-9e1d49a/"
-    )
-    TRTLLM_GEN_GEMM: str = (
-        "a72d85b019dc125b9f711300cb989430f762f5a6/gemm-145d1b1-f91dc9e/"
-=======
         "56fea80cb22f8b2ef2a2c6a822a075fb20b36803/batched_gemm-074aec4-cc00b23"
     )
     TRTLLM_GEN_GEMM: str = (
         "1fddc48b7b48af33914d040051b3e2ee9ba4701e/gemm-145d1b1-9b113e3"
->>>>>>> 80bdea56
     )
     CUDNN_SDPA: str = "a72d85b019dc125b9f711300cb989430f762f5a6/fmha/cudnn/"
     DEEPGEMM: str = "a72d85b019dc125b9f711300cb989430f762f5a6/deep-gemm/"
@@ -105,18 +98,10 @@
         "d26dbf837f40ff2dcd964094ab6e1b3f2424edda5979c313f5262655161fce98"
     )
     TRTLLM_GEN_BMM: str = (
-<<<<<<< HEAD
-        "8c5f97d582df0e4fd9f69ddeb3b72cc3a37915c6c20b4d0905fec69702310b63"
-=======
         "4a8ceeb356fc5339021acf884061e97e49e01da5c75dbf0f7cf4932c37a70152"
->>>>>>> 80bdea56
     )
     TRTLLM_GEN_GEMM: str = (
-<<<<<<< HEAD
-        "941228df669b82c785e6b5c5d069caad99016ab155f96ff22bf8f090d925e4b5"
-=======
         "bd5c3227bec4f8d7a7d3a27fd7628e010d99a5c42651d0a6b97e146803e63340"
->>>>>>> 80bdea56
     )
 
 
@@ -125,11 +110,11 @@
         "b2d9d40db550ef85585e980bee651ac19d3e416f10b0c8bf9de0a7f9d0bee3d4"
     )
     TRTLLM_GEN_BMM: str = (
-        "efb9379c924193f6d3cb792bafb12b0811cab8eaa12bf324c7c410636c7769cd"
+        "efb9379c924193f6d3cb792bafb12b0811cab8eaa12bf324c7c410636c7769cd" // need update
     )
     DEEPGEMM: str = "1a2a166839042dbd2a57f48051c82cd1ad032815927c753db269a4ed10d0ffbf"
     TRTLLM_GEN_GEMM: str = (
-        "e475e37989eed16418e0e858e2868ff07cb4b650cc48759cc23012f1afea310a"
+        "e475e37989eed16418e0e858e2868ff07cb4b650cc48759cc23012f1afea310a" // need update
     )
     map_checksums: dict[str, str] = {
         safe_urljoin(ArtifactPath.TRTLLM_GEN_FMHA, "checksums.txt"): TRTLLM_GEN_FMHA,
